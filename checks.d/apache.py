--- conflicted
+++ resolved
@@ -51,31 +51,10 @@
                     metric_name = self.GAUGES[metric]
                     self.gauge(metric_name, value, tags=tags)
 
-<<<<<<< HEAD
-        req = urllib2.Request(instance['apache_status_url'], None,
-            headers(self.agentConfig))
-        request = urllib2.urlopen(req)
-        response = request.read()
-
-        # Loop through and extract the numerical values
-        for line in response.split('\n'):
-            values = line.split(': ')
-            if len(values) == 2: # match
-                metric, value = values
-                metric_name = self.METRIC_TRANSLATION.get(metric, metric)
-                try:
-                    if metric_name == 'apache.net.bytes':
-                        self.gauge(metric_name, float(value) * 1024, tags=tags)
-                    else:
-                        self.gauge(metric_name, float(value), tags=tags)
-                except ValueError:
-                    continue
-=======
                 # Send metric as a rate, if applicable
                 if metric in self.RATES:
                     metric_name = self.RATES[metric]
                     self.rate(metric_name, value, tags=tags)
->>>>>>> ba01fc33
 
     @staticmethod
     def parse_agent_config(agentConfig):
