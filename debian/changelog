<<<<<<< HEAD
datadog-agent (2.0.0-1) unstable; urgency=medium

  * New forwarding agent is now the default
  * Split into two packages

 -- Fabrice <fabrice@datadoghq.com>  Sun, 14 Aug 2011 23:56:00 +0200
=======
datadog-agent (1.9.13-1) unstable; urgency=medium

  * Adds support for dogstream log parsing

 -- Carlo <carlo@datadoghq.com>  Thu, 25 Aug 2011 11:14:00 -0400
>>>>>>> d78729aa

datadog-agent (1.9.12-2) unstable; urgency=medium

  * Adds support for redis-server 1.2

 -- Alexis <alq@datadoghq.com>  Wed, 3 Aug 2011 15:06:00 -0400

datadog-agent (1.9.12-1) unstable; urgency=medium

  * Adds support for older python-redis module (v0.6.1).

 -- Alexis <alq@datadoghq.com>  Wed, 3 Aug 2011 15:06:00 -0400

datadog-agent (1.9.11-1) unstable; urgency=low

  * Added support for overriding a hostname from the config file

 -- Alexis <alq@datadoghq.com>  Mon, 11 Jul 2011 15:06:00 -0400

datadog-agent (1.9.10-1) unstable; urgency=high

  * Fixed regression of nagios plugin that would read the log line-by-line

 -- Alexis <alq@datadoghq.com>  Fri, 8 Jul 2011 15:06:00 -0400

datadog-agent (1.9.9-2) unstable; urgency=low

  * Encode dependency with sysstat
  * Fixes connection leak in memcache module

 -- Alexis <alq@datadoghq.com>  Thu, 23 Jun 2011 23:06:00 -0400

datadog-agent (1.9.8-2) unstable; urgency=high

  * Fixes verbose logging in memcache module.

 -- Alexis <alq@datadoghq.com>  Sat, 28 May 2011 23:43:00 -0400

datadog-agent (1.9.8-1) unstable; urgency=high

  * Supports memcache stats

 -- Alexis <alq@datadoghq.com>  Thu, 26 May 2011 16:43:00 -0400

datadog-agent (1.9.7-1) unstable; urgency=low

  * Supports more nagios events (notifications, downtime, acks)

 -- Alexis <alq@datadoghq.com>  Fri, 20 May 2011 17:44:00 -0400

datadog-agent (1.9.6-1) unstable; urgency=low

  * Added 'postgresql_port' option to the agent config.

 -- Matt <matt@datadoghq.com>  Fri, 13 May 2011 11:25:00 -0400

datadog-agent (1.9.5-1) unstable; urgency=low

  * Rendered the syslog logger a lot more laconic. It won't complain endlessly now.

 -- Alexis <alq@datadoghq.com>  Wed, 19 Apr 2011 16:25:00 -0400

datadog-agent (1.9.4-2) unstable; urgency=high

  * Fixed path issues with JMX

 -- Alexis <alq@datadoghq.com>  Wed, 13 Apr 2011 15:07:00 -0400

datadog-agent (1.9.4-1) unstable; urgency=medium

  * Support for Tomcat, ActiveMQ and Solr via JMX

 -- Alexis <alq@datadoghq.com>  Wed, 13 Apr 2011 15:07:00 -0400

datadog-agent (1.9.3-1) unstable; urgency=high

  * Numerous fixes in data collection

 -- Alexis <alq@datadoghq.com>  Wed, 15 Feb 2011 09:42:25 -0500


datadog-agent (1.9.2-2) unstable; urgency=low

  * Do not attempt to start the agent upon install if the conf file is missing

 -- Alexis <alq@datadoghq.com>  Wed, 15 Feb 2011 09:42:25 -0500

datadog-agent (1.9.2-1) unstable; urgency=low

  * Uses collection timestamp to accurately pinpoint data points

 -- Alexis <alq@datadoghq.com>  Sun, 6 Feb 2011 23:42:25 -0500

datadog-agent (1.9.1-1) unstable; urgency=medium

  * RPM support
  * Initial cassandra support
  * Can be packaged as an RPM
  * Plenty of fixes

 -- Alexis <alq@datadoghq.com>  Mon, 31 Jan 2011 19:02:12 -0500

datadog-agent (1.9.0-1) unstable; urgency=low

  * source package automatically created by stdeb 0.6.0

 -- Datadog <datadog@datadoghq.com>  Mon, 27 Dec 2010 16:29:29 +0100<|MERGE_RESOLUTION|>--- conflicted
+++ resolved
@@ -1,17 +1,15 @@
-<<<<<<< HEAD
+datadog-agent (2.1.0-1) unstable; urgency=medium
+
+  * Adds support for dogstream log parsing (merged from 1.9.13)
+
+ -- Carlo <carlo@datadoghq.com>  Thu, 25 Aug 2011 11:14:00 -0400
+
 datadog-agent (2.0.0-1) unstable; urgency=medium
 
   * New forwarding agent is now the default
   * Split into two packages
 
  -- Fabrice <fabrice@datadoghq.com>  Sun, 14 Aug 2011 23:56:00 +0200
-=======
-datadog-agent (1.9.13-1) unstable; urgency=medium
-
-  * Adds support for dogstream log parsing
-
- -- Carlo <carlo@datadoghq.com>  Thu, 25 Aug 2011 11:14:00 -0400
->>>>>>> d78729aa
 
 datadog-agent (1.9.12-2) unstable; urgency=medium
 
