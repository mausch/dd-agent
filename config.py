import ConfigParser
import os
import logging
import logging.config
import platform
import string
import subprocess
import sys
import glob
import inspect
from optparse import OptionParser, Values
from cStringIO import StringIO
from util import getOS

# CONSTANTS
DATADOG_CONF = "datadog.conf"
DEFAULT_CHECK_FREQUENCY = 15 # seconds
DEFAULT_STATSD_FREQUENCY = 10 # seconds
PUP_STATSD_FREQUENCY = 2 # seconds

class PathNotFound(Exception): pass

def get_parsed_args():
    parser = OptionParser()
    parser.add_option('-d', '--dd_url', action='store', default=None,
                        dest='dd_url')
    parser.add_option('-c', '--clean', action='store_true', default=False,
                        dest='clean')
    parser.add_option('-u', '--use-local-forwarder', action='store_true',
                        default=False,dest='use_forwarder')
    parser.add_option('-n', '--disable-dd', action='store_true', default=False,
                        dest="disable_dd")
    try:
        options, args = parser.parse_args()
    except SystemExit:
        options, args = Values({'dd_url': None,
                                'clean': False,
                                'use_forwarder':False,
                                'disable_dd':False}), [] # Ignore parse errors
    return options, args

def get_version():
    return "3.2.3"

def skip_leading_wsp(f):
    "Works on a file, returns a file-like object"
    return StringIO("\n".join(map(string.strip, f.readlines())))

def initialize_logging(config_path, os_name=None):
    try:
        logging.config.fileConfig(config_path)
    except Exception, e:
        sys.stderr.write("Couldn't initialize logging: %s" % str(e))

def _windows_commondata_path():
    ''' Return the common appdata path, using ctypes 
    From: http://stackoverflow.com/questions/626796/how-do-i-find-the-windows-common-application-data-folder-using-python
    '''
    import ctypes
    from ctypes import wintypes, windll

    CSIDL_COMMON_APPDATA = 35

    _SHGetFolderPath = windll.shell32.SHGetFolderPathW
    _SHGetFolderPath.argtypes = [wintypes.HWND,
                                ctypes.c_int,
                                wintypes.HANDLE,
                                wintypes.DWORD, wintypes.LPCWSTR]

    path_buf = wintypes.create_unicode_buffer(wintypes.MAX_PATH)
    result = _SHGetFolderPath(0, CSIDL_COMMON_APPDATA, 0, 0, path_buf)
    return path_buf.value


def _windows_config_path():
    common_data = _windows_commondata_path()
    path = os.path.join(common_data, 'Datadog', DATADOG_CONF)
    if os.path.exists(path):
        return path
    raise PathNotFound(path)

def _windows_confd_path():
    common_data = _windows_commondata_path()
    path = os.path.join(common_data, 'Datadog', 'conf.d')
    if os.path.exists(path):
        return path
    raise PathNotFound(path)

def _windows_checksd_path():
    path = os.path.join(os.environ['PROGRAMFILES'], 'Datadog', 'Datadog Agent',
        'checks.d')
    if os.path.exists(path):
        return path
    raise PathNotFound(path)

def _unix_config_path():
    path = os.path.join('/etc/dd-agent', DATADOG_CONF)
    if os.path.exists(path):
        return path
    raise PathNotFound(path)

def _unix_confd_path():
    path = os.path.join('/etc/dd-agent', 'conf.d')
    if os.path.exists(path):
        return path
    raise PathNotFound(path)

def _is_affirmative(s):
    return s.lower() in ('yes', 'true')

def get_config_path(cfg_path=None, os_name=None):
    # Check if there's an override and if it exists
    if cfg_path is not None and os.path.exists(cfg_path):
        return cfg_path

    # Check for an OS-specific path, continue on not-found exceptions
    exc = None
    if os_name == 'windows':
        try:
            return _windows_config_path()
        except PathNotFound, e:
            exc = e
    else:
        try:
            return _unix_config_path()
        except PathNotFound, e:
            exc = e

    # Check if there's a config stored in the current agent directory
    path = os.path.realpath(__file__)
    path = os.path.dirname(path)
    if os.path.exists(os.path.join(path, DATADOG_CONF)):
        return os.path.join(path, DATADOG_CONF)
    
    # If all searches fail, exit the agent with an error
    sys.stderr.write("Please supply a configuration file at %s or in the directory where the agent is currently deployed.\n" % exc.message)
    sys.exit(3)

def get_config(parse_args = True, cfg_path=None, init_logging=False, options=None):
    if parse_args:
        options, args = get_parsed_args()
    elif not options:
        args = None

    # General config
    agentConfig = {
        'check_freq': DEFAULT_CHECK_FREQUENCY,
        'debug_mode': False,
        'dogstatsd_interval': DEFAULT_STATSD_FREQUENCY,
        'dogstatsd_port': 8125,
        'dogstatsd_target': 'http://localhost:17123',
        'graphite_listen_port': None,
        'hostname': None,
        'listen_port': None,
        'tags': None,
        'use_ec2_instance_id': False,
        'version': get_version(),
        'watchdog': True,
    }

    dogstatsd_interval = DEFAULT_STATSD_FREQUENCY

    # Config handling
    try:
        # Find the right config file
        path = os.path.realpath(__file__)
        path = os.path.dirname(path)

        config_path = get_config_path(cfg_path, os_name=getOS())
        config = ConfigParser.ConfigParser()
        config.readfp(skip_leading_wsp(open(config_path)))

        if init_logging:
            initialize_logging(config_path, os_name=getOS())


        # bulk import
        for option in config.options('Main'):
            agentConfig[option] = config.get('Main', option)

        #
        # Core config
        #

        if config.has_option('Main', 'use_dd'):
            agentConfig['use_dd'] = config.get('Main', 'use_dd').lower() in ("yes", "true")
        else:
            agentConfig['use_dd'] = True

        if options is not None and options.use_forwarder:
            listen_port = 17123
            if config.has_option('Main','listen_port'):
                listen_port = config.get('Main','listen_port')
            agentConfig['dd_url'] = "http://localhost:" + str(listen_port)
        elif options is not None and not options.disable_dd and options.dd_url:
            agentConfig['dd_url'] = options.dd_url
        else:
            agentConfig['dd_url'] = config.get('Main', 'dd_url')
        if agentConfig['dd_url'].endswith('/'):
            agentConfig['dd_url'] = agentConfig['dd_url'][:-1]

        # Whether also to send to Pup
        if config.has_option('Main', 'use_pup'):
            agentConfig['use_pup'] = config.get('Main', 'use_pup').lower() in ("yes", "true")
        else:
            agentConfig['use_pup'] = True

        if agentConfig['use_pup']:
            if config.has_option('Main', 'pup_url'):
                agentConfig['pup_url'] = config.get('Main', 'pup_url')
            else:
                agentConfig['pup_url'] = 'http://localhost:17125'

            pup_port = 17125
            if config.has_option('Main', 'pup_port'):
                agentConfig['pup_port'] = int(config.get('Main', 'pup_port'))

        # Increases the frequency of statsd metrics when only sending to Pup
        if not agentConfig['use_dd'] and agentConfig['use_pup']:
            dogstatsd_interval = PUP_STATSD_FREQUENCY

        if not agentConfig['use_dd'] and not agentConfig['use_pup']:
            sys.stderr.write("Please specify at least one endpoint to send metrics to. This can be done in datadog.conf.")
            exit(2)

        # Which API key to use
        agentConfig['api_key'] = config.get('Main', 'api_key')

        # Debug mode
        agentConfig['debug_mode'] = config.get('Main', 'debug_mode').lower() in ("yes", "true")

        if config.has_option('Main', 'use_ec2_instance_id'):
            use_ec2_instance_id = config.get('Main', 'use_ec2_instance_id')
            # translate yes into True, the rest into False
            agentConfig['use_ec2_instance_id'] = (use_ec2_instance_id.lower() == 'yes')

        if config.has_option('Main', 'check_freq'):
            try:
                agentConfig['check_freq'] = int(config.get('Main', 'check_freq'))
            except:
                pass

        # Disable Watchdog (optionally)
        if config.has_option('Main', 'watchdog'):
            if config.get('Main', 'watchdog').lower() in ('no', 'false'):
                agentConfig['watchdog'] = False

        # Optional graphite listener
        if config.has_option('Main','graphite_listen_port'):
            agentConfig['graphite_listen_port'] = int(config.get('Main','graphite_listen_port'))
        else:
            agentConfig['graphite_listen_port'] = None

        # Dogstatsd config
        dogstatsd_defaults = {
            'dogstatsd_port' : 8125,
            'dogstatsd_target' : 'http://localhost:17123',
            'dogstatsd_interval' : dogstatsd_interval,
        }
        for key, value in dogstatsd_defaults.iteritems():
            if config.has_option('Main', key):
                agentConfig[key] = config.get('Main', key)
            else:
                agentConfig[key] = value

        # optionally send dogstatsd data directly to the agent.
        if config.has_option('Main', 'dogstatsd_use_ddurl'):
            use_ddurl = _is_affirmative(config.get('Main', 'dogstatsd_use_ddurl'))
            if use_ddurl:
                agentConfig['dogstatsd_target'] = agentConfig['dd_url']

        # Optional config
        # FIXME not the prettiest code ever...
        if config.has_option('Main', 'use_mount'):
            agentConfig['use_mount'] = config.get('Main', 'use_mount').lower() in ("yes", "true", "1")

        if config.has_option('datadog', 'ddforwarder_log'):
            agentConfig['has_datadog'] = True

        # Dogstream config
        if config.has_option("Main", "dogstream_log"):
            # Older version, single log support
            log_path = config.get("Main", "dogstream_log")
            if config.has_option("Main", "dogstream_line_parser"):
                agentConfig["dogstreams"] = ':'.join([log_path, config.get("Main", "dogstream_line_parser")])
            else:
                agentConfig["dogstreams"] = log_path

        elif config.has_option("Main", "dogstreams"):
            agentConfig["dogstreams"] = config.get("Main", "dogstreams")

        if config.has_option("Main", "nagios_perf_cfg"):
            agentConfig["nagios_perf_cfg"] = config.get("Main", "nagios_perf_cfg")

        if config.has_section('WMI'):
            agentConfig['WMI'] = {}
            for key, value in config.items('WMI'):
                agentConfig['WMI'][key] = value    

    except ConfigParser.NoSectionError, e:
        sys.stderr.write('Config file not found or incorrectly formatted.\n')
        sys.exit(2)

    except ConfigParser.ParsingError, e:
        sys.stderr.write('Config file not found or incorrectly formatted.\n')
        sys.exit(2)

    except ConfigParser.NoOptionError, e:
        sys.stderr.write('There are some items missing from your config file, but nothing fatal [%s]' % e)

    if 'apache_status_url' in agentConfig and agentConfig['apache_status_url'] == None:
        sys.stderr.write('You must provide a config value for apache_status_url. If you do not wish to use Apache monitoring, leave it as its default value - http://www.example.com/server-status/?auto.\n')
        sys.exit(2)

    if 'nginx_status_url' in agentConfig and agentConfig['nginx_status_url'] == None:
        sys.stderr.write('You must provide a config value for nginx_status_url. If you do not wish to use Nginx monitoring, leave it as its default value - http://www.example.com/nginx_status.\n')
        sys.exit(2)

    if 'mysql_server' in agentConfig and agentConfig['mysql_server'] != '' and 'mysql_user' in agentConfig and agentConfig['mysql_user'] != '' and 'mysql_pass' in agentConfig:
        try:
            import MySQLdb
        except ImportError:
            sys.stderr.write('You have configured MySQL for monitoring, but the MySQLdb module is not installed. For more info, see: http://help.datadoghq.com.\n')
            sys.exit(2)

    if 'mongodb_server' in agentConfig and agentConfig['mongodb_server'] != '':
        try:
            import pymongo
        except ImportError:
            sys.stderr.write('You have configured MongoDB for monitoring, but the pymongo module is not installed.\n')
            sys.exit(2)

    return agentConfig

def get_system_stats():
    systemStats = {
        'machine': platform.machine(),
        'platform': sys.platform,
        'processor': platform.processor(),
        'pythonV': platform.python_version()
    }

    if sys.platform == 'linux2':
        grep = subprocess.Popen(['grep', 'model name', '/proc/cpuinfo'], stdout=subprocess.PIPE, close_fds=True)
        wc = subprocess.Popen(['wc', '-l'], stdin=grep.stdout, stdout=subprocess.PIPE, close_fds=True)
        systemStats['cpuCores'] = int(wc.communicate()[0])

    if sys.platform == 'darwin':
        systemStats['cpuCores'] = int(subprocess.Popen(['sysctl', 'hw.ncpu'], stdout=subprocess.PIPE, close_fds=True).communicate()[0].split(': ')[1])

    if sys.platform == 'linux2':
        systemStats['nixV'] = platform.dist()

    elif sys.platform == 'darwin':
        systemStats['macV'] = platform.mac_ver()

    elif sys.platform.find('freebsd') != -1:
        version = platform.uname()[2]
        systemStats['fbsdV'] = ('freebsd', version, '') # no codename for FreeBSD


    return systemStats

def set_win32_cert_path():
    ''' In order to use tornado.httpclient with the packaged .exe on Windows we
    need to override the default ceritifcate location which is based on the path
    to tornado and will give something like "C:\path\to\program.exe\tornado/cert-file".

    If pull request #379 is accepted (https://github.com/facebook/tornado/pull/379) we
    will be able to override this in a clean way. For now, we have to monkey patch
    tornado.httpclient._DEFAULT_CA_CERTS
    '''
    crt_path = os.path.join(os.environ['PROGRAMFILES'], 'Datadog', 'Datadog Agent',
        'ca-certificates.crt')
    import tornado.simple_httpclient
    tornado.simple_httpclient._DEFAULT_CA_CERTS = crt_path

def get_confd_path(osname):
    log = logging.getLogger('config')

    if osname == 'windows':
        try:
            return _windows_confd_path()
        except PathNotFound, e:
            exc = e
    else:
        try:
            return _unix_confd_path()
        except PathNotFound, e:
            exc = e

    cur_path = os.path.dirname(os.path.realpath(__file__))
    cur_path = os.path.join(cur_path, 'conf.d')

    if os.path.exists(cur_path):
        return cur_path

    log.error("No conf.d folder found at '%s' or in the directory where the agent is currently deployed.\n" % exc.message)
    sys.exit(3)

def get_checksd_path(osname):
    log = logging.getLogger('config')

    # Unix only will look up based on the current directory
    # because checks.d will hang with the other python modules
    cur_path = os.path.dirname(os.path.realpath(__file__))
    checksd_path = os.path.join(cur_path, 'checks.d')
    if os.path.exists(checksd_path):
        return checksd_path

    if osname == 'windows':
        try:
            return _windows_checksd_path()
        except PathNotFound, e:
            sys.stderr.write("No checks.d folder found in '%s'.\n" % e.message)

    log.error("No checks.d folder at '%s'.\n" % checksd_path)
    sys.exit(3)

def load_check_directory(agentConfig):
    ''' Return the checks from checks.d. Only checks that have a configuration
    file in conf.d will be returned. '''
    from util import yaml, yLoader
    from checks import AgentCheck

    checks = []

    log = logging.getLogger('checks')
    osname = getOS()
    checks_path = get_checksd_path(osname)
    confd_path = get_confd_path(osname)
    check_glob = os.path.join(checks_path, '*.py')

    # Update the python path before the import
    sys.path.append(checks_path)

    # For backwards-compatability with old style checks, we have to load every
    # checks.d module and check for a corresponding config OR check if the old
    # config will "activate" the check.
    #
    # Once old-style checks aren't supported, we'll just read the configs and
    # import the corresponding check module
    for check in glob.glob(check_glob):
        check_name = os.path.basename(check).split('.')[0]
        try:
            check_module = __import__(check_name)
<<<<<<< HEAD
        except Exception, e:
            log.warn('Unable to import check module %s.py from checks.d %s' % (check_name,str(e)))
=======
        except:
            log.exception('Unable to import check module %s.py from checks.d' % check_name)
>>>>>>> 4a679879
            continue

        check_class = None
        classes = inspect.getmembers(check_module, inspect.isclass)
        for name, clsmember in classes:
            if issubclass(clsmember, AgentCheck):
                check_class = clsmember
                if AgentCheck in clsmember.__bases__:
                    continue
                else:
                    break

        if not check_class:
            log.error('No check class (inheriting from AgentCheck) foound in %s.py' % check_name)
            continue

        # Check if the config exists OR we match the old-style config
        conf_path = os.path.join(confd_path, '%s.yaml' % check_name)
        if os.path.exists(conf_path):
            f = open(conf_path)
            try:
                check_config = yaml.load(f.read(), Loader=yLoader)
                assert check_config is not None
                f.close()
            except:
                f.close()
                log.warn("Unable to parse yaml config in %s" % conf_path)
                continue
        elif hasattr(check_class, 'parse_agent_config'):
            # FIXME: Remove this check once all old-style checks are gone
            check_config = check_class.parse_agent_config(agentConfig)
            if not check_config:
                continue
        else:
            log.debug('No conf.d/%s.yaml found for checks.d/%s.py' % (check_name, check_name))
            continue

<<<<<<< HEAD
=======
        # Init all of the check's classes with
        init_config = check_config.get('init_config', None)
        check_class = check_class(check_name, init_config=init_config or {},
            agentConfig=agentConfig)

>>>>>>> 4a679879
        # Look for the per-check config, which *must* exist
        if not check_config.get('instances'):
            log.error("Config %s is missing 'instances'" % conf_path)
            continue

        # Accept instances as a list, as a single dict, or as non-existant
        instances = check_config.get('instances', {})
        if type(instances) != type([]):
            instances = [instances]

<<<<<<< HEAD
        # Init all of the check's classes with
        init_config = check_config.get('init_config', {})
        init_config['instances_number'] = len(instances)
        check_class = check_class(check_name, init_config=init_config,
            agentConfig=agentConfig)

=======
        log.debug('Loaded check.d/%s.py' % check_name)
>>>>>>> 4a679879
        checks.append({
            'name': check_name,
            'instances': check_config['instances'],
            'class': check_class
        })

    return checks<|MERGE_RESOLUTION|>--- conflicted
+++ resolved
@@ -444,13 +444,8 @@
         check_name = os.path.basename(check).split('.')[0]
         try:
             check_module = __import__(check_name)
-<<<<<<< HEAD
-        except Exception, e:
-            log.warn('Unable to import check module %s.py from checks.d %s' % (check_name,str(e)))
-=======
         except:
             log.exception('Unable to import check module %s.py from checks.d' % check_name)
->>>>>>> 4a679879
             continue
 
         check_class = None
@@ -488,14 +483,6 @@
             log.debug('No conf.d/%s.yaml found for checks.d/%s.py' % (check_name, check_name))
             continue
 
-<<<<<<< HEAD
-=======
-        # Init all of the check's classes with
-        init_config = check_config.get('init_config', None)
-        check_class = check_class(check_name, init_config=init_config or {},
-            agentConfig=agentConfig)
-
->>>>>>> 4a679879
         # Look for the per-check config, which *must* exist
         if not check_config.get('instances'):
             log.error("Config %s is missing 'instances'" % conf_path)
@@ -506,16 +493,13 @@
         if type(instances) != type([]):
             instances = [instances]
 
-<<<<<<< HEAD
         # Init all of the check's classes with
         init_config = check_config.get('init_config', {})
         init_config['instances_number'] = len(instances)
         check_class = check_class(check_name, init_config=init_config,
             agentConfig=agentConfig)
 
-=======
         log.debug('Loaded check.d/%s.py' % check_name)
->>>>>>> 4a679879
         checks.append({
             'name': check_name,
             'instances': check_config['instances'],
