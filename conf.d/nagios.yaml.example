--- conflicted
+++ resolved
@@ -12,11 +12,8 @@
 # Each nagios log file must have a different path
 instances:
 #   -   log_file: /var/log/nagios3/nagios.log
-<<<<<<< HEAD
+#   -   log_file: /var/log/other_nagios3/nagios.log
 # (ubuntu 10.04)
 #       cfg_file: /etc/nagios3/nagios.cfg
 # (centos 5)
-#       cfg_file: /etc/nagios/nagios.cfg
-=======
-#   -   log_file: /var/log/other_nagios3/nagios.log
->>>>>>> 40ab36b0
+#       cfg_file: /etc/nagios/nagios.cfg